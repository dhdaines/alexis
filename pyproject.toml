[build-system]
requires = ["hatchling"]
build-backend = "hatchling.build"

[project]
name = "alexi"
dynamic = ["version"]
description = "\"ALexi, EXtracteur d'Information adélois\""
readme = "README.md"
license = "MIT"
authors = [
    { name = "David Huggins-Daines", email = "district6@vdsa.ca" },
]
dependencies = [
    "beautifulsoup4",
    "joblib",
    "lxml",
    "pdfplumber",
    "scikit-learn",
    "sklearn-crfsuite",
<<<<<<< HEAD
    "whoosh",
    "tokenizers",
    "poutyne",
=======
    "lunr[languages]",
    "unidecode",
>>>>>>> 33e1cfe4
]
[project.optional-dependencies]
dev = [
  "black",
  "isort",
  "flake8",
  "flake8-bugbear",
  "mypy",
  "coverage",
  "pytest",
  "pytest-cov",
]

[project.scripts]
alexi = "alexi:main"

[tool.hatch.version]
path = "alexi/__init__.py"

[tool.hatch.build.targets.sdist]
include = [
    "/alexi",
]

[tool.pytest.ini_options]
testpaths = ["test"]
addopts = "--cov=alexi --cov-report html"

[tool.hatch.envs.default]
features = [ "dev" ]

[tool.hatch.envs.default.scripts]
test = [
  "pytest", "coverage html"
]
lint = [
  "black --check alexi",
  "isort --profile black --check-only alexi test",
  "flake8 --color=never alexi test",
  "mypy --non-interactive --install-types alexi",
]
format = [
  "black alexi test",
  "isort alexi test",
]
train = [
"""python scripts/train_crf.py \\
    --features text+layout --labels bonly \\
    --outfile alexi/models/crf.vl.joblib.gz \\
    data/*.csv data/patches/*.csv""",
"""python scripts/train_crf.py \\
    --features text+layout+structure --labels bonly \\
    --outfile alexi/models/crf.joblib.gz \\
    data/*.csv data/patches/*.csv""",
"""python scripts/train_crf_seq.py \\
    --outfile alexi/models/crfseq.joblib.gz \\
    data/*.csv data/patches/*.csv""",
]

[tool.isort]
profile = "black"<|MERGE_RESOLUTION|>--- conflicted
+++ resolved
@@ -18,14 +18,10 @@
     "pdfplumber",
     "scikit-learn",
     "sklearn-crfsuite",
-<<<<<<< HEAD
-    "whoosh",
     "tokenizers",
     "poutyne",
-=======
     "lunr[languages]",
     "unidecode",
->>>>>>> 33e1cfe4
 ]
 [project.optional-dependencies]
 dev = [
