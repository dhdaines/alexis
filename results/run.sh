--- conflicted
+++ resolved
@@ -1,10 +1,5 @@
 #!/bin/sh
 
-<<<<<<< HEAD
-for features in text text+ text+layout text+layout+structure; do
-    python scripts/train_crf.py --features $features -x 4 data/*.csv -s results/$features-x4.csv
-=======
-for features in text layout text+ text+layout structure text+layout+structure; do
+for features in text+ text+layout text+layout+structure; do
     python scripts/train_crf.py --features $features --labels bonly -x 4 data/*.csv -s results/$features-x4.csv
->>>>>>> 33e1cfe4
 done